//
//  UpdateUtil.swift
//  DemoApp
//
//  Created by Itay Brenner on 9/10/24.
//  Copyright © 2024 Emerge Tools. All rights reserved.
//

import Foundation
import UIKit
import ETDistribution

struct UpdateUtil {
  @MainActor
  static func checkForUpdates() {
<<<<<<< HEAD
    let params = CheckForUpdateParams(apiKey: Constants.apiKey, requiresLogin: false, allowCheckOnSimulatorAndDebugging: true)
    ETDistribution.shared.checkForUpdate(params: params) { result in
      guard case let .success(releaseInfo) = result else {
        if case let .failure(error) = result {
          print("Error checking for update: \(error)")
        }
        return
      }
      
      guard let releaseInfo = releaseInfo else {
        print("Already up to date")
        return
      }
      
      print("Update found: \(releaseInfo), requires login: \(releaseInfo.loginRequiredForDownload)")
      if releaseInfo.loginRequiredForDownload {
        // Get new release info, with login
        ETDistribution.shared.getReleaseInfo(releaseId: releaseInfo.id) { newReleaseInfo in
          if case let .success(newReleaseInfo) = newReleaseInfo {
            UpdateUtil.installRelease(releaseInfo: newReleaseInfo)
          }
        }
      } else {
        UpdateUtil.installRelease(releaseInfo: releaseInfo)
      }
=======
    ETDistribution.shared.checkForUpdate(params: CheckForUpdateParams(apiKey: Constants.apiKey)) { result in
      handleUpdateResult(result: result)
>>>>>>> 49c9c2f0
    }
  }
  
  @MainActor
  static func checkForUpdatesWithLogin() {
    let params = CheckForUpdateParams(apiKey: Constants.apiKey, requiresLogin: true, allowCheckOnSimulatorAndDebugging: true)
    ETDistribution.shared.checkForUpdate(params: params) { result in
      handleUpdateResult(result: result)
    }
  }
  
  @MainActor
  static func handleUpdateResult(result: Result<DistributionReleaseInfo?, Error>) {
    guard case let .success(releaseInfo) = result else {
      if case let .failure(error) = result {
        print("Error checking for update: \(error)")
      }
      return
    }
    
    guard let releaseInfo = releaseInfo else {
      print("Already up to date")
      return
    }
    
    print("Update found: \(releaseInfo), requires login: \(releaseInfo.loginRequiredForDownload)")
    if releaseInfo.loginRequiredForDownload {
      // Get new release info, with login
      ETDistribution.shared.getReleaseInfo(releaseId: releaseInfo.id) { newReleaseInfo in
        if case let .success(newReleaseInfo) = newReleaseInfo {
          UpdateUtil.installRelease(releaseInfo: newReleaseInfo)
        }
      }
    } else {
      UpdateUtil.installRelease(releaseInfo: releaseInfo)
    }
  }
  
  static func clearTokens() {
    delete(key: "accessToken") {
      delete(key: "refreshToken") {
        print("Tokens cleared")
      }
    }
  }
  
  private static func delete(key: String, completion: @escaping @Sendable () -> Void) {
    DispatchQueue.global().async {
      let attributes = [
        kSecClass: kSecClassGenericPassword,
        kSecAttrService: "com.emerge.ETDistribution",
        kSecAttrAccount: key,
      ] as CFDictionary

      SecItemDelete(attributes)
      
      completion()
    }
  }
  
  @MainActor
  private static func installRelease(releaseInfo: DistributionReleaseInfo) {
    guard let url = ETDistribution.shared.buildUrlForInstall(releaseInfo.downloadUrl) else {
      return
    }
    DispatchQueue.main.async {
      UIApplication.shared.open(url) { _ in
        exit(0)
      }
    }
  }
}<|MERGE_RESOLUTION|>--- conflicted
+++ resolved
@@ -13,36 +13,9 @@
 struct UpdateUtil {
   @MainActor
   static func checkForUpdates() {
-<<<<<<< HEAD
     let params = CheckForUpdateParams(apiKey: Constants.apiKey, requiresLogin: false, allowCheckOnSimulatorAndDebugging: true)
     ETDistribution.shared.checkForUpdate(params: params) { result in
-      guard case let .success(releaseInfo) = result else {
-        if case let .failure(error) = result {
-          print("Error checking for update: \(error)")
-        }
-        return
-      }
-      
-      guard let releaseInfo = releaseInfo else {
-        print("Already up to date")
-        return
-      }
-      
-      print("Update found: \(releaseInfo), requires login: \(releaseInfo.loginRequiredForDownload)")
-      if releaseInfo.loginRequiredForDownload {
-        // Get new release info, with login
-        ETDistribution.shared.getReleaseInfo(releaseId: releaseInfo.id) { newReleaseInfo in
-          if case let .success(newReleaseInfo) = newReleaseInfo {
-            UpdateUtil.installRelease(releaseInfo: newReleaseInfo)
-          }
-        }
-      } else {
-        UpdateUtil.installRelease(releaseInfo: releaseInfo)
-      }
-=======
-    ETDistribution.shared.checkForUpdate(params: CheckForUpdateParams(apiKey: Constants.apiKey)) { result in
       handleUpdateResult(result: result)
->>>>>>> 49c9c2f0
     }
   }
   
