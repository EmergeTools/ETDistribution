--- conflicted
+++ resolved
@@ -15,41 +15,25 @@
 }
 
 extension URLSession {
-<<<<<<< HEAD
-  func checkForUpdate(_ request: URLRequest, completion: @escaping @Sendable (Result<DistributionUpdateCheckResponse, Error>) -> Void) {
-=======
   func checkForUpdate(_ request: URLRequest, completion: @escaping @MainActor (Result<DistributionUpdateCheckResponse, Error>) -> Void) {
->>>>>>> 82fe3c1c
     self.perform(request, decode: DistributionUpdateCheckResponse.self, useCamelCase: true, completion: completion) { [weak self] data, statusCode in
       return self?.getErrorFrom(data: data, statusCode: statusCode) ?? RequestError.badRequest("")
     }
   }
   
-<<<<<<< HEAD
-  func getAuthDataWith(_ request: URLRequest, completion: @escaping @Sendable (Result<AuthCodeResponse, Error>) -> Void) {
-=======
   func getAuthDataWith(_ request: URLRequest, completion: @escaping @MainActor (Result<AuthCodeResponse, Error>) -> Void) {
->>>>>>> 82fe3c1c
     self.perform(request, decode: AuthCodeResponse.self, useCamelCase: false, completion: completion) { _, _ in
       return RequestError.badRequest("")
     }
   }
   
-<<<<<<< HEAD
-  func refreshAccessToken(_ request: URLRequest, completion: @escaping @Sendable (Result<AuthRefreshResponse, Error>) -> Void) {
-=======
   func refreshAccessToken(_ request: URLRequest, completion: @escaping @MainActor (Result<AuthRefreshResponse, Error>) -> Void) {
->>>>>>> 82fe3c1c
     self.perform(request, decode: AuthRefreshResponse.self, useCamelCase: false, completion: completion) { _, _ in
       return RequestError.badRequest("")
     }
   }
   
-<<<<<<< HEAD
-  func getReleaseInfo(_ request: URLRequest, completion: @escaping @Sendable (Result<DistributionReleaseInfo, Error>) -> Void) {
-=======
   func getReleaseInfo(_ request: URLRequest, completion: @escaping @MainActor (Result<DistributionReleaseInfo, Error>) -> Void) {
->>>>>>> 82fe3c1c
     self.perform(request, decode: DistributionReleaseInfo.self, useCamelCase: true, completion: completion) { [weak self] data, statusCode in
       return self?.getErrorFrom(data: data, statusCode: statusCode) ?? RequestError.badRequest("")
     }
@@ -58,13 +42,8 @@
   private func perform<T: Decodable>(_ request: URLRequest,
                                      decode decodable: T.Type,
                                      useCamelCase: Bool = true,
-<<<<<<< HEAD
-                                     completion: @escaping @Sendable (Result<T, Error>) -> Void,
-                                     decodeErrorData: (@Sendable (Data, Int) -> Error)?) {
-=======
                                      completion: @escaping @MainActor (Result<T, Error>) -> Void,
                                      decodeErrorData: ((Data, Int) -> Error)?) {
->>>>>>> 82fe3c1c
     URLSession.shared.dataTask(with: request) { (data, response, error) in
       var result: Result<T, Error> = .failure(RequestError.unknownError)
       defer {
