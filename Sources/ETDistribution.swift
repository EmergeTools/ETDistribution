//
//  ETDistribution.swift
//
//
//  Created by Itay Brenner on 5/9/24.
//

import UIKit
import Foundation

@objc @MainActor
public final class ETDistribution: NSObject {
  // MARK: - Public
  @objc(sharedInstance)
  public static let shared = ETDistribution()

  /// Checks if there is an update available for the app, based on the provided `params`.
  ///
  ///
  /// - Parameters:
  ///   - params: A `CheckForUpdateParams` object.
  ///   - completion: An optional closure that is called with the result of the update check. If `DistributionReleaseInfo` is nil, there is no updated available. If the closure is not provided, the SDK will present an alert to the user prompting to install the release.
  ///
  /// - Example:
  /// ```
  /// let params = CheckForUpdateParams(apiKey: "your_api_key")
  /// checkForUpdate(params: params) { result in
  ///     switch result {
  ///     case .success(let releaseInfo):
  ///       if let releaseInfo {
  ///         print("Update found: \(releaseInfo)")
  ///       } else {
  ///         print("Already up to date")
  ///       }
  ///     case .failure(let error):
  ///         print("Error checking for update: \(error)")
  ///     }
  /// }
  /// ```
  public func checkForUpdate(params: CheckForUpdateParams,
                             completion: (@MainActor (Result<DistributionReleaseInfo?, Error>) -> Void)? = nil) {
    checkRequest(params: params, completion: completion)
  }
  
  /// Checks if there is an update available for the app, based on the provided `params` with Objective-C compatibility.
  ///
  /// This function is designed for compatibility with Objective-C.
  ///
  /// - Parameters:
  ///   - params: A `CheckForUpdateParams` object.
  ///   - onReleaseAvailable: An optional closure that is called with the result of the update check. If `DistributionReleaseInfo` is nil,
  ///   there is no updated available. If the closure is not provided, the SDK will present an alert to the user prompting to install the release.
  ///   - onError: An optional closure that is called with an `Error` object if the update check fails. If no error occurs, this closure is not called.
  ///
  ///
  /// - Example:
  /// ```
  /// let params = CheckForUpdateParams(apiKey: "your_api_key")
  /// checkForUpdate(params: params, onReleaseAvailable: { releaseInfo in
  ///     print("Release info: \(releaseInfo)")
  /// }, onError: { error in
  ///     print("Error checking for update: \(error)")
  /// })
  /// ```
  @objc
  public func checkForUpdate(params: CheckForUpdateParams,
                             onReleaseAvailable: (@MainActor (DistributionReleaseInfo?) -> Void)? = nil,
                             onError: (@MainActor (Error) -> Void)? = nil) {
    checkRequest(params: params) { result in
      switch result {
      case.success(let releaseInfo):
        onReleaseAvailable?(releaseInfo)
      case.failure(let error):
        onError?(error)
      }
    }
  }

  public func buildUrlForInstall(_ plistUrl: String) -> URL? {
    guard plistUrl != "REQUIRES_LOGIN",
      var components = URLComponents(string: "itms-services://") else {
      return nil
    }
    components.queryItems = [
      URLQueryItem(name: "action", value: "download-manifest"),
      URLQueryItem(name: "url", value: plistUrl)
    ]
    return components.url
  }
  
  public func getReleaseInfo(releaseId: String, completion: @escaping (@MainActor (Result<DistributionReleaseInfo, Error>) -> Void)) {
    if let loginSettings = loginSettings,
       (loginLevel?.rawValue ?? 0) > LoginLevel.noLogin.rawValue {
      Auth.getAccessToken(settings: loginSettings) { [weak self] result in
        switch result {
        case .success(let accessToken):
          self?.getReleaseInfo(releaseId: releaseId, accessToken: accessToken, completion: completion)
        case .failure(let error):
          completion(.failure(error))
        }
      }
    } else {
      getReleaseInfo(releaseId: releaseId, accessToken: nil) { [weak self] result in
        if case .failure(let error) = result,
           case RequestError.loginRequired = error {
          // Attempt login if backend returns "Login Required"
          self?.loginSettings = LoginSetting.default
          self?.loginLevel = .onlyForDownload
          self?.getReleaseInfo(releaseId: releaseId, completion: completion)
          return
        }
        completion(result)
      }
    }
  }

  // MARK: - Private
  private lazy var session = URLSession(configuration: URLSessionConfiguration.ephemeral)
  private lazy var uuid = BinaryParser.getMainBinaryUUID()
  private var loginSettings: LoginSetting?
  private var loginLevel: LoginLevel?
  private var apiKey: String = ""

  override private init() {
    super.init()
  }

  private func checkRequest(params: CheckForUpdateParams,
<<<<<<< HEAD
                            completion: ((Result<DistributionReleaseInfo?, Error>) -> Void)? = nil) {
    guard params.allowCheckOnSimulatorAndDebugging || ( !isDebuggerAttached() && !isSimulator() ) else {
=======
                            completion: (@MainActor (Result<DistributionReleaseInfo?, Error>) -> Void)? = nil) {
#if targetEnvironment(simulator)
    // Not checking for updates on the simulator
    return
#else
    guard !isDebuggerAttached() else {
>>>>>>> 49c9c2f0
      // Not checking for updates when the debugger is attached
      return
    }
    apiKey = params.apiKey
    loginLevel = params.loginLevel
    loginSettings = params.loginSetting

    if let loginSettings = params.loginSetting,
       params.loginLevel == .everything {
      Auth.getAccessToken(settings: loginSettings) { [weak self] result in
        switch result {
        case .success(let accessToken):
          self?.getUpdatesFromBackend(params: params, accessToken: accessToken, completion: completion)
        case .failure(let error):
          completion?(.failure(error))
        }
      }
    } else {
      getUpdatesFromBackend(params: params, accessToken: nil) { [weak self] result in
        if case .failure(let error) = result,
           case RequestError.loginRequired = error {
          // Attempt login if backend returns "Login Required"
          let params = CheckForUpdateParams(apiKey: params.apiKey, tagName: params.tagName, requiresLogin: true)
          self?.checkRequest(params: params, completion: completion)
          return
        }
        completion?(result)
      }
    }
  }
  
  private func getUpdatesFromBackend(params: CheckForUpdateParams,
                              accessToken: String? = nil,
                                     completion: (@MainActor (Result<DistributionReleaseInfo?, Error>) -> Void)? = nil) {
    guard var components = URLComponents(string: "https://api.emergetools.com/distribution/checkForUpdates") else {
      fatalError("Invalid URL")
    }
    
    components.queryItems = [
      URLQueryItem(name: "apiKey", value: params.apiKey),
      URLQueryItem(name: "binaryIdentifier", value: params.binaryIdentifierOverride ?? uuid),
      URLQueryItem(name: "appId", value: params.appIdOverride ?? Bundle.main.bundleIdentifier),
      URLQueryItem(name: "platform", value: "ios")
    ]
    if let tagName = params.tagName {
      components.queryItems?.append(URLQueryItem(name: "tag", value: tagName))
    }
    
    guard let url = components.url else {
      fatalError("Invalid URL")
    }
    var request = URLRequest(url: url)
    request.httpMethod = "GET"
    if let accessToken = accessToken {
      request.setValue("Bearer \(accessToken)", forHTTPHeaderField: "Authorization")
    }
    
    session.checkForUpdate(request) { [weak self] result in
      let mappedResult = result.map { $0.updateInfo }
      if let completion = completion {
        completion(mappedResult)
      } else if let response = try? mappedResult.get() {
        self?.handleResponse(response: response)
      }
    }
  }
  
  private func getReleaseInfo(releaseId: String,
                              accessToken: String? = nil,
                              completion: @escaping @MainActor (Result<DistributionReleaseInfo, Error>) -> Void) {
    guard var components = URLComponents(string: "https://api.emergetools.com/distribution/getRelease") else {
      fatalError("Invalid URL")
    }
    
    components.queryItems = [
      URLQueryItem(name: "apiKey", value: apiKey),
      URLQueryItem(name: "uploadId", value: releaseId),
      URLQueryItem(name: "platform", value: "ios")
    ]
    
    guard let url = components.url else {
      fatalError("Invalid URL")
    }
    var request = URLRequest(url: url)
    request.httpMethod = "GET"
    if let accessToken = accessToken {
      request.setValue("Bearer \(accessToken)", forHTTPHeaderField: "Authorization")
    }
    
    session.getReleaseInfo(request, completion: completion)
  }
  
  private func handleResponse(response: DistributionReleaseInfo) {
    guard response.id != UserDefaults.skippedRelease,
          (UserDefaults.postponeTimeout == nil || UserDefaults.postponeTimeout! < Date() ) else {
      return
    }
    print("ETDistribution: Update Available: \(response.downloadUrl)")
    let message = "New version \(response.version) is available"

    var actions = [AlertAction]()
    actions.append(AlertAction(title: "Install",
                               style: .default,
                               handler: { [weak self] _ in
      self?.handleInstallRelease(response)
    }))
    actions.append(AlertAction(title: "Postpone updates for 1 day",
                               style: .cancel,
                               handler: { [weak self] _ in
      self?.handlePostponeRelease()
    }))
    actions.append(AlertAction(title: "Skip",
                               style: .destructive,
                               handler: { [weak self] _ in
      self?.handleSkipRelease(response)
    }))
    
    DispatchQueue.main.async {
      UIViewController.showAlert(title: "Update Available",
                                 message: message,
                                 actions: actions)
    }
  }
  
  private func isSimulator() -> Bool {
#if targetEnvironment(simulator)
    return true
#else
    return false
#endif
  }
  
  private func isDebuggerAttached() -> Bool {
    var info = kinfo_proc()
    var size = MemoryLayout.stride(ofValue: info)
    var mib : [Int32] = [CTL_KERN, KERN_PROC, KERN_PROC_PID, getpid()]
    let junk = sysctl(&mib, UInt32(mib.count), &info, &size, nil, 0)
    assert(junk == 0, "sysctl failed")
    return (info.kp_proc.p_flag & P_TRACED) != 0
  }
  
  private func handleInstallRelease(_ release: DistributionReleaseInfo) {
    if release.loginRequiredForDownload, let loginSettings = loginSettings {
      Auth.getAccessToken(settings: loginSettings) { [weak self] result in
        guard case let .success(accessToken) = result else {
          return
        }
        self?.getReleaseInfo(releaseId: release.id, accessToken: accessToken) { [weak self] result in
          guard case .success(let release) = result else {
            return
          }
          self?.installAppWithDownloadString(release.downloadUrl)
        }
      }
    } else {
      installAppWithDownloadString(release.downloadUrl)
    }
  }
  
  private func installAppWithDownloadString(_ urlString: String) {
    guard let url = self.buildUrlForInstall(urlString) else {
      return
    }
    UIApplication.shared.open(url) { _ in
      // We need to exit since iOS doesn't start the install until the app exits
      exit(0)
    }
  }
  
  private func handleSkipRelease(_ release: DistributionReleaseInfo) {
    UserDefaults.skippedRelease = release.id
  }
  
  private func handlePostponeRelease() {
    UserDefaults.postponeTimeout = Date(timeIntervalSinceNow: 60 * 60 * 24)
  }
}<|MERGE_RESOLUTION|>--- conflicted
+++ resolved
@@ -126,17 +126,8 @@
   }
 
   private func checkRequest(params: CheckForUpdateParams,
-<<<<<<< HEAD
-                            completion: ((Result<DistributionReleaseInfo?, Error>) -> Void)? = nil) {
+                            completion: (@MainActor (Result<DistributionReleaseInfo?, Error>) -> Void)? = nil) {
     guard params.allowCheckOnSimulatorAndDebugging || ( !isDebuggerAttached() && !isSimulator() ) else {
-=======
-                            completion: (@MainActor (Result<DistributionReleaseInfo?, Error>) -> Void)? = nil) {
-#if targetEnvironment(simulator)
-    // Not checking for updates on the simulator
-    return
-#else
-    guard !isDebuggerAttached() else {
->>>>>>> 49c9c2f0
       // Not checking for updates when the debugger is attached
       return
     }
