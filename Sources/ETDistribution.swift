//
//  ETDistribution.swift
//
//
//  Created by Itay Brenner on 5/9/24.
//

import UIKit
import Foundation

@objc
public final class ETDistribution: NSObject {
  // MARK: - Public
  @objc(sharedInstance)
  public static let shared = ETDistribution()

  /// Checks if there is an update available for the app, based on the provided `params`.
  ///
  ///
  /// - Parameters:
  ///   - params: A `CheckForUpdateParams` object.
  ///   - completion: An optional closure that is called with the result of the update check. If `DistributionReleaseInfo` is nil, there is no updated available. If the closure is not provided, the SDK will present an alert to the user prompting to install the release.
  ///
  /// - Example:
  /// ```
  /// let params = CheckForUpdateParams(apiKey: "your_api_key")
  /// checkForUpdate(params: params) { result in
  ///     switch result {
  ///     case .success(let releaseInfo):
  ///       if let releaseInfo {
  ///         print("Update found: \(releaseInfo)")
  ///       } else {
  ///         print("Already up to date")
  ///       }
  ///     case .failure(let error):
  ///         print("Error checking for update: \(error)")
  ///     }
  /// }
  /// ```
  public func checkForUpdate(params: CheckForUpdateParams,
                             completion: ((Result<DistributionReleaseInfo?, Error>) -> Void)? = nil) {
<<<<<<< HEAD
    let params = CheckForUpdateParams(apiKey: apiKey, tagName: tagName)
=======
>>>>>>> dea12912
    checkRequest(params: params, completion: completion)
  }
  
  /// Checks if there is an update available for the app, based on the provided `params` with Objective-C compatibility.
  ///
  /// This function is designed for compatibility with Objective-C.
  ///
  /// - Parameters:
<<<<<<< HEAD
  ///   - apiKey: A `String` API key used for authentication.
  ///   - tagName: An optional `String` that is the tag name used when this app was uploaded.
  ///   - onReleaseAvailable: An optional closure that is called with the result of the update check. If `DistributionReleaseInfo` is nil,
=======
  ///   - params: A `CheckForUpdateParams` object.
  ///   - completion: An optional closure that is called with the result of the update check. If `DistributionReleaseInfo` is nil,
>>>>>>> dea12912
  ///   there is no updated available. If the closure is not provided, the SDK will present an alert to the user prompting to install the release.
  ///   - onError: An optional closure that is called with an `Error` object if the update check fails. If no error occurs, this closure is not called.
  ///
  ///
  /// - Example:
  /// ```
  /// let params = CheckForUpdateParams(apiKey: "your_api_key")
  /// checkForUpdate(params: params, onReleaseAvailable: { releaseInfo in
  ///     print("Release info: \(releaseInfo)")
  /// }, onError: { error in
  ///     print("Error checking for update: \(error)")
  /// })
  /// ```
  @objc
  public func checkForUpdate(params: CheckForUpdateParams,
                             onReleaseAvailable: ((DistributionReleaseInfo?) -> Void)? = nil,
                             onError: ((Error) -> Void)? = nil) {
<<<<<<< HEAD
    let params = CheckForUpdateParams(apiKey: apiKey, tagName: tagName)
    checkRequest(params: params) { result in
      switch result {
      case.success(let releaseInfo):
        onReleaseAvailable?(releaseInfo)
      case.failure(let error):
        onError?(error)
      }
    }
  }
  
  /// Checks if there is an update available for the app using a `CheckForUpdateParams` model for a more flexible configuration.
  ///
  /// This function performs an update check based on the provided `CheckForUpdateParams`, which includes essential data
  /// such as the API key, optional tag, and settings for Auth0-based login. The function supports custom configurations
  /// when user login is required through Auth0 for added security. If an update is found, the completion closure receives
  /// `DistributionReleaseInfo`; if there is no update, it receives `nil`.
  ///
  /// - Parameters:
  ///   - params: A `CheckForUpdateParams` instance containing required data for authentication and optional settings for Auth0 login.
  ///   - completion: An optional closure called with the result of the update check. If no update is available,
  ///                 `DistributionReleaseInfo` will be `nil`. If omitted, the SDK will prompt the user to install a new release if available.
  ///
  /// - Example:
  /// ```
  /// let params = CheckForUpdateParams(apiKey: "your_api_key", requiresLogin: true, connection: "auth0_connection_name")
  /// checkForUpdate(params: params) { result in
  ///     switch result {
  ///     case .success(let releaseInfo):
  ///         if let releaseInfo {
  ///             print("Update available: \(releaseInfo)")
  ///         } else {
  ///             print("App is up-to-date")
  ///         }
  ///     case .failure(let error):
  ///         print("Failed to check for updates: \(error)")
  ///     }
  /// }
  /// ```
  ///
  /// - Note: This function supports advanced configurations, including Auth0-based login, by setting `requiresLogin` to `true` and
  ///         providing the relevant `connection`. This allows the update check to authenticate users if required.
  public func checkForUpdate(params: CheckForUpdateParams,
                             completion: ((Result<DistributionReleaseInfo?, Error>) -> Void)? = nil) {
      checkRequest(params: params, completion: completion)
  }
  
  /// Checks if there is an update available for the app, based on the provided `apiKey` and `tagName`with Objective-C compatibility.
  ///
  /// This function performs an update check based on the provided `CheckForUpdateParams`, which includes essential data
  /// such as the API key, optional tag, and settings for Auth0-based login. The function supports custom configurations
  /// when user login is required through Auth0 for added security. If an update is found, the completion closure receives
  /// `DistributionReleaseInfo`; if there is no update, it receives `nil`.
  /// This function is designed for compatibility with Objective-C.
  ///
  /// - Parameters:
  ///   - params: A `CheckForUpdateParams` instance containing required data for authentication and optional settings for Auth0 login.
  ///   - onReleaseAvailable: An optional closure that is called with the result of the update check. If `DistributionReleaseInfo` is nil,
  ///   there is no updated available. If the closure is not provided, the SDK will present an alert to the user prompting to install the release.
  ///   - onError: An optional closure that is called with an `Error` object if the update check fails. If no error occurs, this closure is not called.
  ///
  ///
  /// - Example:
  /// ```
  /// let params = CheckForUpdateParams(apiKey: "your_api_key", requiresLogin: true, connection: "auth0_connection_name")
  /// checkForUpdate(params: params, onReleaseAvailable: { releaseInfo in
  ///     print("Release info: \(releaseInfo)")
  /// }, onError: { error in
  ///     print("Error checking for update: \(error)")
  /// })
  /// ```
  ///
  /// - Note: This function supports advanced configurations, including Auth0-based login, by setting `requiresLogin` to `true` and
  ///         providing the relevant `connection`. This allows the update check to authenticate users if required.
  @objc
  public func checkForUpdate(params: CheckForUpdateParams,
                             onReleaseAvailable: ((DistributionReleaseInfo?) -> Void)? = nil,
                             onError: ((Error) -> Void)? = nil) {
=======
>>>>>>> dea12912
    checkRequest(params: params) { result in
      switch result {
      case.success(let releaseInfo):
        onReleaseAvailable?(releaseInfo)
      case.failure(let error):
        onError?(error)
      }
    }
  }

  public func buildUrlForInstall(_ plistUrl: String) -> URL? {
    guard var components = URLComponents(string: "itms-services://") else {
      return nil
    }
    components.queryItems = [
      URLQueryItem(name: "action", value: "download-manifest"),
      URLQueryItem(name: "url", value: plistUrl)
    ]
    return components.url
  }

  // MARK: - Private
  private lazy var session = URLSession(configuration: URLSessionConfiguration.ephemeral)
  private lazy var uuid = BinaryParser.getMainBinaryUUID()

  override private init() {
    super.init()
  }

  private func checkRequest(params: CheckForUpdateParams,
                            completion: ((Result<DistributionReleaseInfo?, Error>) -> Void)? = nil) {
#if targetEnvironment(simulator)
    // Not checking for updates on the simulator
    return
#else
    guard !isDebuggerAttached() else {
      // Not checking for updates when the debugger is attached
      return
    }

    if params.requiresLogin {
      Auth.getAccessToken(connection: params.connection) { [weak self] result in
        switch result {
        case .success(let accessToken):
          self?.performRequest(params: params, accessToken: accessToken, completion: completion)
        case .failure(let error):
          completion?(.failure(error))
        }
      }
    } else {
      performRequest(params: params, completion: completion)
    }
#endif
  }
  
  private func performRequest(params: CheckForUpdateParams,
                              accessToken: String? = nil,
                              completion: ((Result<DistributionReleaseInfo?, Error>) -> Void)? = nil) {
    guard var components = URLComponents(string: "https://api.emergetools.com/distribution/checkForUpdates") else {
      fatalError("Invalid URL")
    }
    
    components.queryItems = [
      URLQueryItem(name: "apiKey", value: params.apiKey),
      URLQueryItem(name: "binaryIdentifier", value: uuid),
      URLQueryItem(name: "appId", value: Bundle.main.bundleIdentifier),
      URLQueryItem(name: "platform", value: "ios")
    ]
    if let tagName = params.tagName {
      components.queryItems?.append(URLQueryItem(name: "tag", value: tagName))
    }
    
    guard let url = components.url else {
      fatalError("Invalid URL")
    }
    var request = URLRequest(url: url)
    request.httpMethod = "GET"
    if accessToken != nil {
      request.setValue("Bearer \(accessToken)", forHTTPHeaderField: "Authorization")
    }
    
    session.checkForUpdate(request) { [weak self] result in
      let mappedResult = result.map { $0.updateInfo }
      if let completion = completion {
        completion(mappedResult)
      } else if let response = try? mappedResult.get() {
        self?.handleResponse(response: response)
      }
    }
  }
  
  private func handleResponse(response: DistributionReleaseInfo) {
    guard response.id != UserDefaults.skippedRelease,
          (UserDefaults.postponeTimeout == nil || UserDefaults.postponeTimeout! < Date() ) else {
      return
    }
    print("ETDistribution: Update Available: \(response.downloadUrl)")
    let message = "New version \(response.version) is available"

    var actions = [AlertAction]()
    actions.append(AlertAction(title: "Install",
                               style: .default,
                               handler: { [weak self] _ in
      self?.handleInstallRelease(response)
    }))
    actions.append(AlertAction(title: "Postpone updates for 1 day",
                               style: .cancel,
                               handler: { [weak self] _ in
      self?.handlePostponeRelease()
    }))
    actions.append(AlertAction(title: "Skip",
                               style: .destructive,
                               handler: { [weak self] _ in
      self?.handleSkipRelease(response)
    }))
    
    DispatchQueue.main.async {
      UIViewController.showAlert(title: "Update Available",
                                 message: message,
                                 actions: actions)
    }
  }
  
  private func isDebuggerAttached() -> Bool {
    var info = kinfo_proc()
    var size = MemoryLayout.stride(ofValue: info)
    var mib : [Int32] = [CTL_KERN, KERN_PROC, KERN_PROC_PID, getpid()]
    let junk = sysctl(&mib, UInt32(mib.count), &info, &size, nil, 0)
    assert(junk == 0, "sysctl failed")
    return (info.kp_proc.p_flag & P_TRACED) != 0
  }
  
  private func handleInstallRelease(_ release: DistributionReleaseInfo) {
    guard let url = self.buildUrlForInstall(release.downloadUrl) else {
      return
    }
    UIApplication.shared.open(url) { _ in
      // We need to exit since iOS doesn't start the install until the app exits
      exit(0)
    }
  }
  
  private func handleSkipRelease(_ release: DistributionReleaseInfo) {
    UserDefaults.skippedRelease = release.id
  }
  
  private func handlePostponeRelease() {
    UserDefaults.postponeTimeout = Date(timeIntervalSinceNow: 60 * 60 * 24)
  }
}<|MERGE_RESOLUTION|>--- conflicted
+++ resolved
@@ -39,10 +39,6 @@
   /// ```
   public func checkForUpdate(params: CheckForUpdateParams,
                              completion: ((Result<DistributionReleaseInfo?, Error>) -> Void)? = nil) {
-<<<<<<< HEAD
-    let params = CheckForUpdateParams(apiKey: apiKey, tagName: tagName)
-=======
->>>>>>> dea12912
     checkRequest(params: params, completion: completion)
   }
   
@@ -51,14 +47,8 @@
   /// This function is designed for compatibility with Objective-C.
   ///
   /// - Parameters:
-<<<<<<< HEAD
-  ///   - apiKey: A `String` API key used for authentication.
-  ///   - tagName: An optional `String` that is the tag name used when this app was uploaded.
+  ///   - params: A `CheckForUpdateParams` object.
   ///   - onReleaseAvailable: An optional closure that is called with the result of the update check. If `DistributionReleaseInfo` is nil,
-=======
-  ///   - params: A `CheckForUpdateParams` object.
-  ///   - completion: An optional closure that is called with the result of the update check. If `DistributionReleaseInfo` is nil,
->>>>>>> dea12912
   ///   there is no updated available. If the closure is not provided, the SDK will present an alert to the user prompting to install the release.
   ///   - onError: An optional closure that is called with an `Error` object if the update check fails. If no error occurs, this closure is not called.
   ///
@@ -76,87 +66,6 @@
   public func checkForUpdate(params: CheckForUpdateParams,
                              onReleaseAvailable: ((DistributionReleaseInfo?) -> Void)? = nil,
                              onError: ((Error) -> Void)? = nil) {
-<<<<<<< HEAD
-    let params = CheckForUpdateParams(apiKey: apiKey, tagName: tagName)
-    checkRequest(params: params) { result in
-      switch result {
-      case.success(let releaseInfo):
-        onReleaseAvailable?(releaseInfo)
-      case.failure(let error):
-        onError?(error)
-      }
-    }
-  }
-  
-  /// Checks if there is an update available for the app using a `CheckForUpdateParams` model for a more flexible configuration.
-  ///
-  /// This function performs an update check based on the provided `CheckForUpdateParams`, which includes essential data
-  /// such as the API key, optional tag, and settings for Auth0-based login. The function supports custom configurations
-  /// when user login is required through Auth0 for added security. If an update is found, the completion closure receives
-  /// `DistributionReleaseInfo`; if there is no update, it receives `nil`.
-  ///
-  /// - Parameters:
-  ///   - params: A `CheckForUpdateParams` instance containing required data for authentication and optional settings for Auth0 login.
-  ///   - completion: An optional closure called with the result of the update check. If no update is available,
-  ///                 `DistributionReleaseInfo` will be `nil`. If omitted, the SDK will prompt the user to install a new release if available.
-  ///
-  /// - Example:
-  /// ```
-  /// let params = CheckForUpdateParams(apiKey: "your_api_key", requiresLogin: true, connection: "auth0_connection_name")
-  /// checkForUpdate(params: params) { result in
-  ///     switch result {
-  ///     case .success(let releaseInfo):
-  ///         if let releaseInfo {
-  ///             print("Update available: \(releaseInfo)")
-  ///         } else {
-  ///             print("App is up-to-date")
-  ///         }
-  ///     case .failure(let error):
-  ///         print("Failed to check for updates: \(error)")
-  ///     }
-  /// }
-  /// ```
-  ///
-  /// - Note: This function supports advanced configurations, including Auth0-based login, by setting `requiresLogin` to `true` and
-  ///         providing the relevant `connection`. This allows the update check to authenticate users if required.
-  public func checkForUpdate(params: CheckForUpdateParams,
-                             completion: ((Result<DistributionReleaseInfo?, Error>) -> Void)? = nil) {
-      checkRequest(params: params, completion: completion)
-  }
-  
-  /// Checks if there is an update available for the app, based on the provided `apiKey` and `tagName`with Objective-C compatibility.
-  ///
-  /// This function performs an update check based on the provided `CheckForUpdateParams`, which includes essential data
-  /// such as the API key, optional tag, and settings for Auth0-based login. The function supports custom configurations
-  /// when user login is required through Auth0 for added security. If an update is found, the completion closure receives
-  /// `DistributionReleaseInfo`; if there is no update, it receives `nil`.
-  /// This function is designed for compatibility with Objective-C.
-  ///
-  /// - Parameters:
-  ///   - params: A `CheckForUpdateParams` instance containing required data for authentication and optional settings for Auth0 login.
-  ///   - onReleaseAvailable: An optional closure that is called with the result of the update check. If `DistributionReleaseInfo` is nil,
-  ///   there is no updated available. If the closure is not provided, the SDK will present an alert to the user prompting to install the release.
-  ///   - onError: An optional closure that is called with an `Error` object if the update check fails. If no error occurs, this closure is not called.
-  ///
-  ///
-  /// - Example:
-  /// ```
-  /// let params = CheckForUpdateParams(apiKey: "your_api_key", requiresLogin: true, connection: "auth0_connection_name")
-  /// checkForUpdate(params: params, onReleaseAvailable: { releaseInfo in
-  ///     print("Release info: \(releaseInfo)")
-  /// }, onError: { error in
-  ///     print("Error checking for update: \(error)")
-  /// })
-  /// ```
-  ///
-  /// - Note: This function supports advanced configurations, including Auth0-based login, by setting `requiresLogin` to `true` and
-  ///         providing the relevant `connection`. This allows the update check to authenticate users if required.
-  @objc
-  public func checkForUpdate(params: CheckForUpdateParams,
-                             onReleaseAvailable: ((DistributionReleaseInfo?) -> Void)? = nil,
-                             onError: ((Error) -> Void)? = nil) {
-=======
->>>>>>> dea12912
     checkRequest(params: params) { result in
       switch result {
       case.success(let releaseInfo):
@@ -197,8 +106,8 @@
       return
     }
 
-    if params.requiresLogin {
-      Auth.getAccessToken(connection: params.connection) { [weak self] result in
+    if let loginSettings = params.loginSetting {
+      Auth.getAccessToken(settings: loginSettings) { [weak self] result in
         switch result {
         case .success(let accessToken):
           self?.performRequest(params: params, accessToken: accessToken, completion: completion)
@@ -234,7 +143,7 @@
     }
     var request = URLRequest(url: url)
     request.httpMethod = "GET"
-    if accessToken != nil {
+    if let accessToken = accessToken {
       request.setValue("Bearer \(accessToken)", forHTTPHeaderField: "Authorization")
     }
     
