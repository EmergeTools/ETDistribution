--- conflicted
+++ resolved
@@ -51,14 +51,10 @@
     self.apiKey = apiKey
     self.tagName = tagName
     self.loginSetting = requiresLogin ? .default : nil
-<<<<<<< HEAD
-    self.loginLevel = requiresLogin ? .everything : .none
+    self.loginLevel = requiresLogin ? .everything : .noLogin
     self.binaryIdentifierOverride = binaryIdentifierOverride
     self.appIdOverride = appIdOverride
     self.allowCheckOnSimulatorAndDebugging = allowCheckOnSimulatorAndDebugging
-=======
-    self.loginLevel = requiresLogin ? .everything : .noLogin
->>>>>>> 49c9c2f0
   }
 
   /// Create a new CheckForUpdateParams object with a connection name.
