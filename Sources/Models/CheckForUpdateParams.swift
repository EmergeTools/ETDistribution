--- conflicted
+++ resolved
@@ -20,13 +20,8 @@
 ///   - onlyForDownload: login is required only when downloading the app
 ///   - everything: login is always required when doing API calls.
 @objc
-<<<<<<< HEAD
 public enum LoginLevel: Int, Sendable {
-  case none
-=======
-public enum LoginLevel: Int {
   case noLogin
->>>>>>> f9673464
   case onlyForDownload
   case everything
 }
